--- conflicted
+++ resolved
@@ -5,17 +5,10 @@
 
 import cats.{ Order, Show }
 import cats.kernel.CommutativeGroup
-<<<<<<< HEAD
-import cats.implicits._
+import cats.syntax.all._
 import lucuma.core.optics.SplitMono
 import monocle.{ Iso, Lens }
 import monocle.macros.{ GenIso, GenLens }
-=======
-import cats.syntax.all._
-import lucuma.core.math.optics.SplitMono
-import monocle.{Iso, Lens}
-import monocle.macros.{GenIso, GenLens}
->>>>>>> 8c83268b
 
 import scala.math.{ cos, sin }
 

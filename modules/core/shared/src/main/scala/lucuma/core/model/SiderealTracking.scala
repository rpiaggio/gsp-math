// Copyright (c) 2016-2020 Association of Universities for Research in Astronomy, Inc. (AURA)
// For license information see LICENSE or https://opensource.org/licenses/BSD-3-Clause

package lucuma.core.model

import java.time.Instant

import scala.math.atan2
import scala.math.cos
import scala.math.hypot
import scala.math.sin

import cats._
import cats.syntax.all._
import lucuma.core.math._
import monocle.Lens
import monocle.macros.GenLens

/**
  * Time-parameterized coordinates, based on an observed position at some point in time (called
  * the `epoch`) and measured velocities in distance (`radialVelocity`; i.e., doppler shift) and
  * position (`properMotion`) per year. Given this information we can compute the position at any
  * instant in time. The references below are ''extremely'' helpful, so do check them out if you're
  * trying to understand the implementation.
  * @see The pretty good [[https://en.wikipedia.org/wiki/Proper_motion wikipedia]] article
  * @see Astronomical Almanac 1984 [[https://babel.hathitrust.org/cgi/pt?id=uc1.b3754036;view=1up;seq=141 p.B39]]
  * @see Astronomy and Astrophysics 134 (1984) [[http://articles.adsabs.harvard.edu/cgi-bin/nph-iarticle_query?bibcode=1984A%26A...134....1L&db_key=AST&page_ind=0&data_type=GIF&type=SCREEN_VIEW&classic=YES p.1-6]]
  * @param baseCoordinates observed coordinates at `epoch`
  * @param epoch           time of the base observation; typically `Epoch.J2000`
  * @param properMotion    proper velocity '''per year''' in [[lucuma.core.math.RightAscension]] and [[lucuma.core.math.Declination]], if any
  * @param radialVelocity  radial velocity (km/y, positive if receding), if any
  * @param parallax        parallax, if any
  */
final case class SiderealTracking(
  catalogId:       Option[CatalogId],
  baseCoordinates: Coordinates,
  epoch:           Epoch,
  properMotion:    Option[ProperMotion],
  radialVelocity:  Option[RadialVelocity],
  parallax:        Option[Parallax]
) {

  def at(i: Instant): Coordinates =
    plusYears(epoch.untilInstant(i))

  /** Coordinates `elapsedYears` fractional epoch-years after `epoch`. */
<<<<<<< HEAD
  def plusYears(elapsedYears: Double): Coordinates =
    SiderealTracking.coordinatesOn(
      baseCoordinates,
      epoch,
      properMotion.orEmpty,
      radialVelocity.getOrElse(RadialVelocity.Zero).toDoubleKilometersPerSecond,
      parallax.orEmpty,
      elapsedYears
=======
  def plusYears(elapsedYears: Double): SiderealTracking =
    SiderealTracking(
      catalogId,
      SiderealTracking.coordinatesOn(
        baseCoordinates,
        epoch,
        properMotion.orEmpty,
        radialVelocity.getOrElse(RadialVelocity.Zero).toDoubleKilometersPerSecond,
        parallax.getOrElse(Parallax.Zero),
        elapsedYears
      ),
      epoch.plusYears(elapsedYears),
      properMotion,
      radialVelocity,
      parallax
>>>>>>> dd601190
    )
}

object SiderealTracking extends SiderealTrackingOptics {
  import Constants.{ AstronomicalUnit, TwoPi }

  def const(cs: Coordinates): SiderealTracking =
    SiderealTracking(none, cs, Epoch.J2000, None, None, None)

  /**
    * Coordinates corrected for proper motion
    * @param baseCoordinates base coordinates
    * @param epoch           the epoch
    * @param properMotion    proper velocity per epoch year
    * @param radialVelocity  radial velocity (km/sec, positive if receding)
    * @param parallax        parallax
    * @param elapsedYears    elapsed time in epoch years
    * @return Coordinates corrected for proper motion
    */
  def coordinatesOn(
    baseCoordinates: Coordinates,
    epoch:           Epoch,
    properMotion:    ProperMotion,
    radialVelocity:  Double,
    parallax:        Parallax,
    elapsedYears:    Double
  ): Coordinates = {
    val (ra, dec) = coordinatesOnʹ(
      baseCoordinates.toRadians,
      epoch.scheme.lengthOfYear,
      properMotion.toRadians,
      radialVelocity,
      parallax.μas.value.value / 1000000.0,
      elapsedYears
    )
    Coordinates.unsafeFromRadians(ra, dec)
  }

  // Some constants we need
  private val secsPerDay  = 86400.0
  private val auPerKm     = 1000.0 / AstronomicalUnit[Double].value
  private val radsPerAsec = Angle.arcseconds.reverseGet(1).toDoubleRadians

  // We need to do things with little vectors of doubles
  private type Vec2 = (Double, Double)
  private type Vec3 = (Double, Double, Double)

  // |+| gives us addition for VecN, but we also need scalar multiplication
  private implicit class Vec3Ops(a: Vec3) {
    def *(d: Double): Vec3 =
      (a._1 * d, a._2 * d, a._3 * d)
  }

  /**
    * Coordinates corrected for proper motion
    * @param baseCoordinates base (ra, dec) in radians, [0 … 2π) and (-π/2 … π/2)
    * @param daysPerYear     length of epoch year in fractonal days
    * @param properMotion  proper velocity in (ra, dec) in radians per epoch year
    * @param radialVelocity  radial velocity (km/sec, positive means away from earth)
    * @param parallax        parallax in arcseconds (!)
    * @param elapsedYears    elapsed time in epoch years
    * @return (ra, dec) in radians, corrected for proper motion
    */
  // scalastyle:off method.length
  private def coordinatesOnʹ(
    baseCoordinates: Vec2,
    daysPerYear:     Double,
    properMotion:    Vec2,
    parallax:        Double,
    radialVelocity:  Double,
    elapsedYears:    Double
  ): Vec2 = {

    // Break out our components
    val (ra, dec)   = baseCoordinates
    val (dRa, dDec) = properMotion

    // Convert to cartesian
    val pos: Vec3 = {
      val cd = cos(dec)
      (cos(ra) * cd, sin(ra) * cd, sin(dec))
    }

    // Change per year due to radial velocity and parallax. The units work out to asec/y.
    val dPos1: Vec3 =
      pos *
        daysPerYear *
        secsPerDay *
        radsPerAsec *
        auPerKm *
        radialVelocity *
        parallax

    // Change per year due to proper velocity
    val dPos2 = (
      -dRa * pos._2 - dDec * cos(ra) * sin(dec),
      dRa * pos._1 - dDec * sin(ra) * sin(dec),
      dDec * cos(dec)
    )

    // Our new position (still in polar coordinates). `|+|` here is scalar addition provided by
    // cats … unlike scalaz it does give you Semigroup[Double] even though it's not strictly lawful.
    val pʹ = pos |+| ((dPos1 |+| dPos2) * elapsedYears)

    // Back to spherical
    val (x, y, z) = pʹ
    val r         = hypot(x, y)
    val raʹ       = if (r === 0.0) 0.0 else atan2(y, x)
    val decʹ      = if (z === 0.0) 0.0 else atan2(z, r)
    val raʹʹ = {
      // Normalize to [0 .. 2π)
      val rem = raʹ % TwoPi
      if (rem < 0.0) rem + TwoPi else rem
    }
    (raʹʹ, decʹ)

  }
  // scalastyle:on method.length

  implicit val OrderSiderealTracking: Order[SiderealTracking] = {

    implicit val MonoidOrder: Monoid[Order[SiderealTracking]] =
      Order.whenEqualMonoid[SiderealTracking]

    def order[A: Order](f: SiderealTracking => A): Order[SiderealTracking] =
      Order.by(f)

    // This could be done with:
    //
    //   Order.by(p => (p.baseCoordinates, p.epoch, ...))
    //
    // but that would always perform comparisons for all the fields (and all
    // their contained fields down to the leaves of the tree) all of the time.
    // The Monoid approach on the other hand will stop at the first difference.
    // This is premature optimization perhaps but it seems like it might make a
    // difference when sorting a long list of targets.

    order(_.baseCoordinates) |+|
      order(_.epoch) |+|
      order(_.properMotion) |+|
      order(_.radialVelocity) |+|
      order(_.parallax) |+|
      order(_.catalogId)

  }
}

trait SiderealTrackingOptics {

  /** @group Optics */
  val baseCoordinates: Lens[SiderealTracking, Coordinates] =
    GenLens[SiderealTracking](_.baseCoordinates)

  /** @group Optics */
  val catalogId: Lens[SiderealTracking, Option[CatalogId]] =
    GenLens[SiderealTracking](_.catalogId)

  /** @group Optics */
  val epoch: Lens[SiderealTracking, Epoch] =
    GenLens[SiderealTracking](_.epoch)

  /** @group Optics */
  val properMotion: Lens[SiderealTracking, Option[ProperMotion]] =
    GenLens[SiderealTracking](_.properMotion)

  /** @group Optics */
  val radialVelocity: Lens[SiderealTracking, Option[RadialVelocity]] =
    GenLens[SiderealTracking](_.radialVelocity)

  /** @group Optics */
  val parallax: Lens[SiderealTracking, Option[Parallax]] =
    GenLens[SiderealTracking](_.parallax)

}<|MERGE_RESOLUTION|>--- conflicted
+++ resolved
@@ -44,32 +44,14 @@
     plusYears(epoch.untilInstant(i))
 
   /** Coordinates `elapsedYears` fractional epoch-years after `epoch`. */
-<<<<<<< HEAD
   def plusYears(elapsedYears: Double): Coordinates =
     SiderealTracking.coordinatesOn(
       baseCoordinates,
       epoch,
       properMotion.orEmpty,
       radialVelocity.getOrElse(RadialVelocity.Zero).toDoubleKilometersPerSecond,
-      parallax.orEmpty,
+      parallax.getOrElse(Parallax.Zero),
       elapsedYears
-=======
-  def plusYears(elapsedYears: Double): SiderealTracking =
-    SiderealTracking(
-      catalogId,
-      SiderealTracking.coordinatesOn(
-        baseCoordinates,
-        epoch,
-        properMotion.orEmpty,
-        radialVelocity.getOrElse(RadialVelocity.Zero).toDoubleKilometersPerSecond,
-        parallax.getOrElse(Parallax.Zero),
-        elapsedYears
-      ),
-      epoch.plusYears(elapsedYears),
-      properMotion,
-      radialVelocity,
-      parallax
->>>>>>> dd601190
     )
 }
 

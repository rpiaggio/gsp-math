--- conflicted
+++ resolved
@@ -6,12 +6,8 @@
 package util
 
 import cats.Order
-<<<<<<< HEAD
-import cats.implicits._
+import cats.syntax.all._
 import monocle.Prism
-=======
-import cats.syntax.all._
->>>>>>> 8c83268b
 
 /**
   * Typeclass for an enumerated type with unique string tags and a canonical ordering.

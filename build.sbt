import sbtcrossproject.CrossType

lazy val attoVersion                 = "0.9.2"
lazy val catsVersion                 = "2.4.2"
lazy val catsEffectVersion           = "2.3.3"
lazy val kindProjectorVersion        = "0.11.3"
lazy val monocleVersion              = "2.1.0"
lazy val catsTestkitScalaTestVersion = "2.1.2"
lazy val scalaJavaTimeVersion        = "2.2.0"
lazy val geminiLocalesVersion        = "0.5.1"
lazy val jtsVersion                  = "0.1.1"
lazy val svgdotjsVersion             = "0.0.4"
lazy val coulombVersion              = "0.5.6"
lazy val spireVersion                = "0.17.0"
lazy val singletonOpsVersion         = "0.5.2"
lazy val refinedVersion              = "0.9.21"
lazy val catsTimeVersion             = "0.3.4"
lazy val circeVersion                = "0.13.0"
lazy val catsScalacheckVersion       = "0.3.0"

inThisBuild(
  Seq(
    homepage := Some(url("https://github.com/gemini-hlsw/lucuma-core")),
    addCompilerPlugin(
      ("org.typelevel" % "kind-projector" % kindProjectorVersion).cross(CrossVersion.full)
    ),
    Global / onChangedBuildSource := ReloadOnSourceChanges,
    scalacOptions += "-Ymacro-annotations"
  ) ++ lucumaPublishSettings
)

skip in publish := true

lazy val core = crossProject(JVMPlatform, JSPlatform)
  .crossType(CrossType.Full)
  .in(file("modules/core"))
  .settings(
    name := "lucuma-core",
    libraryDependencies ++= Seq(
      "org.tpolecat"               %%% "atto-core"                  % attoVersion,
      "org.tpolecat"               %%% "atto-refined"               % attoVersion,
      "org.typelevel"              %%% "cats-core"                  % catsVersion,
      "org.typelevel"              %%% "cats-effect"                % catsEffectVersion,
      "com.github.julien-truffaut" %%% "monocle-core"               % monocleVersion,
      "com.github.julien-truffaut" %%% "monocle-macro"              % monocleVersion,
      "com.github.julien-truffaut" %%% "monocle-state"              % monocleVersion,
      "edu.gemini"                 %%% "lucuma-jts"                 % jtsVersion,
      "com.manyangled"             %%% "coulomb"                    % coulombVersion,
      "com.manyangled"             %%% "coulomb-si-units"           % coulombVersion,
      "com.manyangled"             %%% "coulomb-accepted-units"     % coulombVersion,
      "com.manyangled"             %%% "coulomb-time-units"         % coulombVersion,
      "com.manyangled"             %%% "coulomb-cats"               % coulombVersion,
      "com.manyangled"             %%% "coulomb-refined"            % coulombVersion,
      "com.manyangled"             %%% "coulomb-physical-constants" % coulombVersion,
      "org.typelevel"              %%% "spire"                      % spireVersion,
      "eu.timepit"                 %%% "singleton-ops"              % singletonOpsVersion,
      "eu.timepit"                 %%% "refined"                    % refinedVersion,
      "eu.timepit"                 %%% "refined-cats"               % refinedVersion,
      "io.chrisdavenport"          %%% "cats-time"                  % catsTimeVersion,
      "io.circe"                   %%% "circe-core"                 % circeVersion,
      "io.circe"                   %%% "circe-refined"              % circeVersion
    )
  )
  .jvmConfigure(_.enablePlugins(AutomateHeaderPlugin))
  .jvmSettings(
    libraryDependencies ++= Seq(
      "edu.gemini" %%% "lucuma-jts-awt" % jtsVersion
    )
  )
  .jsSettings(lucumaScalaJsSettings: _*)
  .jsSettings(
    libraryDependencies ++= Seq(
      "io.github.cquiroz" %%% "scala-java-time" % scalaJavaTimeVersion,
      "edu.gemini"        %%% "gemini-locales"  % geminiLocalesVersion,
      "edu.gemini"        %%% "lucuma-svgdotjs" % svgdotjsVersion
    )
  )

lazy val testkit = crossProject(JVMPlatform, JSPlatform)
  .crossType(CrossType.Pure)
  .in(file("modules/testkit"))
  .dependsOn(core)
  .settings(
    name := "lucuma-core-testkit",
    libraryDependencies ++= Seq(
      "org.typelevel"              %%% "cats-testkit"           % catsVersion,
      "org.typelevel"              %%% "cats-testkit-scalatest" % catsTestkitScalaTestVersion,
      "com.manyangled"             %%% "coulomb-scalacheck"     % coulombVersion,
      "com.github.julien-truffaut" %%% "monocle-law"            % monocleVersion,
      "org.typelevel"              %%% "spire-laws"             % spireVersion,
      "eu.timepit"                 %%% "refined-scalacheck"     % refinedVersion,
      "io.circe"                   %%% "circe-testing"          % circeVersion,
      "io.chrisdavenport"          %%% "cats-scalacheck"        % catsScalacheckVersion
    )
  )
  .jvmConfigure(_.enablePlugins(AutomateHeaderPlugin))
  .jsSettings(lucumaScalaJsSettings: _*)

lazy val tests = crossProject(JVMPlatform, JSPlatform)
  .crossType(CrossType.Full)
  .in(file("modules/tests"))
  .dependsOn(testkit)
  .settings(
    name := "lucuma-core-tests",
    skip in publish := true,
    libraryDependencies ++= Seq(
<<<<<<< HEAD
      "org.scalameta" %%% "munit"            % "0.7.23" % Test,
      "org.typelevel" %%% "discipline-munit" % "1.0.6"  % Test
=======
      "org.scalameta" %%% "munit"            % "0.7.22" % Test,
      "org.typelevel" %%% "discipline-munit" % "1.0.7"  % Test
>>>>>>> 12c0532c
    ),
    testFrameworks += new TestFramework("munit.Framework"),
    scalaJSUseMainModuleInitializer := true
  )
  .jvmConfigure(_.enablePlugins(AutomateHeaderPlugin))
  .jvmSettings(
    resolvers += "Gemini Repository".at(
      "https://github.com/gemini-hlsw/maven-repo/raw/master/releases"
    ),
    libraryDependencies ++= Seq(
      "edu.gemini.ocs" %% "edu-gemini-util-skycalc"     % "2020001.1.7" % Test,
      "com.47deg"      %% "scalacheck-toolbox-datetime" % "0.5.0"       % Test
    )
  )
  .jsSettings(lucumaScalaJsSettings: _*)
  .jsSettings(scalaJSLinkerConfig ~= (_.withModuleKind(ModuleKind.CommonJSModule)))<|MERGE_RESOLUTION|>--- conflicted
+++ resolved
@@ -104,13 +104,8 @@
     name := "lucuma-core-tests",
     skip in publish := true,
     libraryDependencies ++= Seq(
-<<<<<<< HEAD
       "org.scalameta" %%% "munit"            % "0.7.23" % Test,
-      "org.typelevel" %%% "discipline-munit" % "1.0.6"  % Test
-=======
-      "org.scalameta" %%% "munit"            % "0.7.22" % Test,
       "org.typelevel" %%% "discipline-munit" % "1.0.7"  % Test
->>>>>>> 12c0532c
     ),
     testFrameworks += new TestFramework("munit.Framework"),
     scalaJSUseMainModuleInitializer := true
